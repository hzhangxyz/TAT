--- conflicted
+++ resolved
@@ -417,13 +417,9 @@
             .def("norm_sum", &T::template norm<1>, "Get 1 norm, namely summation of all element absolute value")
             .def("norm_2", &T::template norm<2>, "Get 2 norm")
             .def("edge_rename",
-<<<<<<< HEAD
-                 &T::template edge_rename<std::map<DefaultName, DefaultName>>,
-=======
                  [](const T& tensor, const std::map<DefaultName, DefaultName>& dictionary) {
                     return tensor.edge_rename(dictionary);
                  },
->>>>>>> 48da5f88
                  py::arg("name_dictionary"),
                  "Rename names of edges, which will not copy data")
             .def("transpose",
