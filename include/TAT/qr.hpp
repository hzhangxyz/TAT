/**
 * \file qr.hpp
 *
 * Copyright (C) 2019-2021 Hao Zhang<zh970205@mail.ustc.edu.cn>
 *
 * This program is free software: you can redistribute it and/or modify
 * it under the terms of the GNU General Public License as published by
 * the Free Software Foundation, either version 3 of the License, or
 * any later version.
 *
 * This program is distributed in the hope that it will be useful,
 * but WITHOUT ANY WARRANTY; without even the implied warranty of
 * MERCHANTABILITY or FITNESS FOR A PARTICULAR PURPOSE.  See the
 * GNU General Public License for more details.
 *
 * You should have received a copy of the GNU General Public License
 * along with this program.  If not, see <https://www.gnu.org/licenses/>.
 */

#pragma once
#ifndef TAT_QR_HPP
#define TAT_QR_HPP

#include "tensor.hpp"
#include "timer.hpp"
#include "transpose.hpp"

#ifndef TAT_DOXYGEN_SHOULD_SKIP_THIS
extern "C" {
void sgeqrf_(const int* m, const int* n, float* A, const int* lda, float* tau, float* work, const int* lwork, int* info);
void dgeqrf_(const int* m, const int* n, double* A, const int* lda, double* tau, double* work, const int* lwork, int* info);
void cgeqrf_(
      const int* m,
      const int* n,
      std::complex<float>* A,
      const int* lda,
      std::complex<float>* tau,
      std::complex<float>* work,
      const int* lwork,
      int* info);
void zgeqrf_(
      const int* m,
      const int* n,
      std::complex<double>* A,
      const int* lda,
      std::complex<double>* tau,
      std::complex<double>* work,
      const int* lwork,
      int* info);
void sgelqf_(const int* m, const int* n, float* A, const int* lda, float* tau, float* work, const int* lwork, int* info);
void dgelqf_(const int* m, const int* n, double* A, const int* lda, double* tau, double* work, const int* lwork, int* info);
void cgelqf_(
      const int* m,
      const int* n,
      std::complex<float>* A,
      const int* lda,
      std::complex<float>* tau,
      std::complex<float>* work,
      const int* lwork,
      int* info);
void zgelqf_(
      const int* m,
      const int* n,
      std::complex<double>* A,
      const int* lda,
      std::complex<double>* tau,
      std::complex<double>* work,
      const int* lwork,
      int* info);
void sorgqr_(const int* m, const int* n, const int* k, float* A, const int* lda, float const* tau, float* work, const int* lwork, int* info);
void dorgqr_(const int* m, const int* n, const int* k, double* A, const int* lda, double const* tau, double* work, const int* lwork, int* info);
void cungqr_(
      const int* m,
      const int* n,
      const int* k,
      std::complex<float>* A,
      const int* lda,
      std::complex<float> const* tau,
      std::complex<float>* work,
      const int* lwork,
      int* info);
void zungqr_(
      const int* m,
      const int* n,
      const int* k,
      std::complex<double>* A,
      const int* lda,
      std::complex<double> const* tau,
      std::complex<double>* work,
      const int* lwork,
      int* info);
void sorglq_(const int* m, const int* n, const int* k, float* A, const int* lda, float const* tau, float* work, const int* lwork, int* info);
void dorglq_(const int* m, const int* n, const int* k, double* A, const int* lda, double const* tau, double* work, const int* lwork, int* info);
void cunglq_(
      const int* m,
      const int* n,
      const int* k,
      std::complex<float>* A,
      const int* lda,
      std::complex<float> const* tau,
      std::complex<float>* work,
      const int* lwork,
      int* info);
void zunglq_(
      const int* m,
      const int* n,
      const int* k,
      std::complex<double>* A,
      const int* lda,
      std::complex<double> const* tau,
      std::complex<double>* work,
      const int* lwork,
      int* info);
}
#endif

namespace TAT {
#ifndef TAT_DOXYGEN_SHOULD_SKIP_THIS
   template<typename ScalarType>
   constexpr void (
         *geqrf)(const int* m, const int* n, ScalarType* A, const int* lda, ScalarType* tau, ScalarType* work, const int* lwork, int* info) = nullptr;
   template<>
   inline auto geqrf<float> = sgeqrf_;
   template<>
   inline auto geqrf<double> = dgeqrf_;
   template<>
   inline auto geqrf<std::complex<float>> = cgeqrf_;
   template<>
   inline auto geqrf<std::complex<double>> = zgeqrf_;
   template<typename ScalarType>
   constexpr void (
         *gelqf)(const int* m, const int* n, ScalarType* A, const int* lda, ScalarType* tau, ScalarType* work, const int* lwork, int* info) = nullptr;
   template<>
   inline auto gelqf<float> = sgelqf_;
   template<>
   inline auto gelqf<double> = dgelqf_;
   template<>
   inline auto gelqf<std::complex<float>> = cgelqf_;
   template<>
   inline auto gelqf<std::complex<double>> = zgelqf_;
   template<typename ScalarType>
   constexpr void (*orgqr)(
         const int* m,
         const int* n,
         const int* k,
         ScalarType* A,
         const int* lda,
         ScalarType* tau,
         ScalarType* work,
         const int* lwork,
         int* info) = nullptr;
   template<>
   inline auto orgqr<float> = sorgqr_;
   template<>
   inline auto orgqr<double> = dorgqr_;
   template<>
   inline auto orgqr<std::complex<float>> = cungqr_;
   template<>
   inline auto orgqr<std::complex<double>> = zungqr_;
   template<typename ScalarType>
   constexpr void (*orglq)(
         const int* m,
         const int* n,
         const int* k,
         ScalarType* A,
         const int* lda,
         ScalarType* tau,
         ScalarType* work,
         const int* lwork,
         int* info) = nullptr;
   template<>
   inline auto orglq<float> = sorglq_;
   template<>
   inline auto orglq<double> = dorglq_;
   template<>
   inline auto orglq<std::complex<float>> = cunglq_;
   template<>
   inline auto orglq<std::complex<double>> = zunglq_;

   template<typename ScalarType>
   int to_int(const ScalarType& value) {
      if constexpr (is_complex_v<ScalarType>) {
         return int(value.real());
      } else {
         return int(value);
      }
   }

   template<typename ScalarType>
   void calculate_qr_kernel(
         const int& m,
         const int& n,
         const int& min,
         const int& max,
         ScalarType* __restrict data,
         ScalarType* __restrict data_1,
         ScalarType* __restrict data_2,
         bool use_qr_not_lq) {
      // m*n c matrix at data do lq
      // n*m fortran matrix at data do qr
      if (use_qr_not_lq) {
         // c qr -> fortran lq
         // LQ
         //
         // XX   X        XQ
         // XX   XX XX    XX
         // XX = XX XX -> XX
         //
         // XXX   X  XXX    XQQ
         // XXX = XX XXX -> XXQ
         int result;
         auto tau = vector<ScalarType>(min);
         const int lwork_query = -1;
         ScalarType float_lwork;
         gelqf<ScalarType>(&n, &m, data, &n, tau.data(), &float_lwork, &lwork_query, &result);
         if (result != 0) {
            TAT_error("Error in LQ");
         }
         const int lwork = to_int(float_lwork);
         auto work = vector<ScalarType>(lwork);
         gelqf<ScalarType>(&n, &m, data, &n, tau.data(), work.data(), &lwork, &result);
         if (result != 0) {
            TAT_error("Error in LQ");
         }
         // Q matrix
         // data n*m
         // data_1 min*m
         for (auto i = 0; i < m; i++) {
            std::copy(data + i * n, data + i * n + min, data_1 + i * min);
         }
         orglq<ScalarType>(&min, &m, &min, data_1, &min, tau.data(), work.data(), &lwork, &result);
         // WRONG -> orglq<ScalarType>(&min, &min, &min, data_1, &min, tau.data(), work.data(), &lwork, &result);
         if (result != 0) {
            TAT_error("Error in LQ");
         }
         // L matrix
         for (auto i = 0; i < min; i++) {
            std::fill(data_2 + i * n, data_2 + i * n + i, 0);
            std::copy(data + i * n + i, data + i * n + n, data_2 + i * n + i);
         }
      } else {
         // c lq -> fortran qr
         // QR
         //
         // XX   XX       XX
         // XX   XX XX    QX
         // XX = XX  X -> QQ
         //
         // XXX   XX XXX    XXX
         // XXX = XX  XX -> QXX
         int result;
         auto tau = vector<ScalarType>(min);
         const int lwork_query = -1;
         ScalarType float_lwork;
         geqrf<ScalarType>(&n, &m, data, &n, tau.data(), &float_lwork, &lwork_query, &result);
         if (result != 0) {
            TAT_error("Error in LQ");
         }
         const int lwork = to_int(float_lwork);
         auto work = vector<ScalarType>(lwork);
         geqrf<ScalarType>(&n, &m, data, &n, tau.data(), work.data(), &lwork, &result);
         if (result != 0) {
            TAT_error("Error in QR");
         }
         // Q matrix
         std::copy(data, data + n * min, data_2); // 多复制了无用的上三角部分
         // fortran
         // data n*m
         // data_2 n*min
         orgqr<ScalarType>(&n, &min, &min, data_2, &n, tau.data(), work.data(), &lwork, &result);
         // WRONG -> orgqr<ScalarType>(&min, &min, &min, data_2, &n, tau.data(), work.data(), &lwork, &result);
         // same size of lwork
         if (result != 0) {
            TAT_error("Error in QR");
         }
         // R matrix
         for (auto i = 0; i < min; i++) {
            std::copy(data + n * i, data + n * i + i + 1, data_1 + min * i);
            std::fill(data_1 + min * i + i + 1, data_1 + min * i + min, 0);
         }
         std::copy(data + n * min, data + n * m, data_1 + min * min);
         // 若为第一种, 则这个copy不做事
      }
   }

   template<typename ScalarType>
   void calculate_qr(
         const int& m,
         const int& n,
         const int& min,
         const int& max,
         ScalarType* __restrict data,
         ScalarType* __restrict data_1,
         ScalarType* __restrict data_2,
         bool use_qr_not_lq) {
      auto kernel_guard = qr_kernel_guard();
      // 有时可能多转置一下更快，参见svd中的做法
      // 经过初步测试m > n看起来最好
      if (m > n) {
         auto new_data = vector<ScalarType>(n * m);
         auto old_data_1 = vector<ScalarType>(n * min);
         auto old_data_2 = vector<ScalarType>(min * m);
         matrix_transpose(m, n, data, new_data.data());
         calculate_qr_kernel(n, m, min, max, new_data.data(), old_data_1.data(), old_data_2.data(), !use_qr_not_lq);
         matrix_transpose(n, min, old_data_1.data(), data_2);
         matrix_transpose(min, m, old_data_2.data(), data_1);
      } else {
         calculate_qr_kernel(m, n, min, max, data, data_1, data_2, use_qr_not_lq);
      }
   }
#endif

   template<typename ScalarType, typename Symmetry, typename Name, template<typename> class Allocator>
   template<typename SetName>
   typename Tensor<ScalarType, Symmetry, Name, Allocator>::qr_result Tensor<ScalarType, Symmetry, Name, Allocator>::qr(
         char free_name_direction,
         const SetName& free_name_set,
         const Name& common_name_q,
         const Name& common_name_r) const {
      auto timer_guard = qr_guard();
      auto pmr_guard = scope_resource<>();
      // free_name_set不需要做特殊处理即可自动处理不准确的边名
      constexpr bool is_fermi = is_fermi_symmetry_v<Symmetry>;
      const auto rank = names.size();
      // 判断使用lq还是qr
      bool use_r_name;
      if (free_name_direction == 'r' || free_name_direction == 'R') {
         use_r_name = true;
      } else if (free_name_direction == 'q' || free_name_direction == 'Q') {
         use_r_name = false;
      } else {
         TAT_error("Invalid direction in QR");
      };
      bool use_qr_not_lq = names.empty() || ((free_name_set.find(names.back()) != free_name_set.end()) == use_r_name);
      // merge
      auto free_name_1 = pmr::vector<Name>();
      auto free_name_2 = pmr::vector<Name>();
      auto reversed_set_1 = pmr::set<Name>();
      auto reversed_set_2 = pmr::set<Name>();
      auto reversed_set_origin = pmr::set<Name>();
      auto result_name_1 = pmr::vector<Name>();
      auto result_name_2 = pmr::vector<Name>();
      auto free_names_and_edges_1 = pmr::vector<std::tuple<Name, BoseEdge<Symmetry, true>>>();
      auto free_names_and_edges_2 = pmr::vector<std::tuple<Name, BoseEdge<Symmetry, true>>>();
      free_name_1.reserve(rank);
      free_name_2.reserve(rank);
      result_name_1.reserve(rank + 1);
      result_name_2.reserve(rank + 1);
      free_names_and_edges_1.reserve(rank);
      free_names_and_edges_2.reserve(rank);
      result_name_2.push_back(use_qr_not_lq ? common_name_r : common_name_q);
      for (Rank i = 0; i < names.size(); i++) {
         const auto& n = names[i];
         // set.find() != set.end() => n in the set
         // (!=) == use_r_name => n in the r name
         // (!=) == use_r_name == use_qr_not_lq => in the second name
         if ((free_name_set.find(n) != free_name_set.end()) == use_r_name == use_qr_not_lq) {
            free_name_2.push_back(n);
            result_name_2.push_back(n);
            free_names_and_edges_2.push_back({n, {core->edges[i].map}});
            if constexpr (is_fermi) {
               if (core->edges[i].arrow) {
                  reversed_set_2.insert(n);
                  reversed_set_origin.insert(n);
               }
            }
         } else {
            free_name_1.push_back(n);
            result_name_1.push_back(n);
            free_names_and_edges_1.push_back({n, {core->edges[i].map}});
            if constexpr (is_fermi) {
               if (core->edges[i].arrow) {
                  reversed_set_1.insert(n);
                  reversed_set_origin.insert(n);
               }
            }
         }
      }
      if (use_r_name == use_qr_not_lq) {
         // set is the second name
         if (free_name_2.size() != free_name_set.size()) {
            TAT_warning_or_error_when_name_missing("Name missing in QR");
         }
      } else {
         // set is the first name
         if (free_name_1.size() != free_name_set.size()) {
            TAT_warning_or_error_when_name_missing("Name missing in QR");
         }
      }
      result_name_1.push_back(use_qr_not_lq ? common_name_q : common_name_r);
      auto tensor_merged = edge_operator<pmr::polymorphic_allocator>(
            {},
            {},
            reversed_set_origin,
            pmr::map<Name, pmr::vector<Name>>{{InternalName<Name>::QR_1, std::move(free_name_1)}, {InternalName<Name>::QR_2, std::move(free_name_2)}},
            pmr::vector<Name>{InternalName<Name>::QR_1, InternalName<Name>::QR_2});
      // call lapack
      auto common_edge_1 = Edge<Symmetry>();
      auto common_edge_2 = Edge<Symmetry>();
      for (const auto& [sym, _] : tensor_merged.core->blocks) {
         auto m = tensor_merged.core->edges[0].map.at(sym[0]);
         auto n = tensor_merged.core->edges[1].map.at(sym[1]);
         auto k = m > n ? n : m;
         common_edge_1.map[sym[1]] = k;
         common_edge_2.map[sym[0]] = k;
      }
<<<<<<< HEAD
      auto tensor_1 = Tensor<ScalarType, Symmetry, Name, Allocator>{
            {InternalName<Name>::QR_1, InternalName<Name>::QR_2}, {std::move(tensor_merged.core->edges[0]), std::move(common_edge_1)}};
      auto tensor_2 = Tensor<ScalarType, Symmetry, Name, Allocator>{
            {InternalName<Name>::QR_1, InternalName<Name>::QR_2}, {std::move(common_edge_2), std::move(tensor_merged.core->edges[1])}};
=======
      auto tensor_1 = Tensor<ScalarType, Symmetry, Name>{
            {InternalName<Name>::QR_1, use_qr_not_lq ? common_name_q : common_name_r},
            {std::move(tensor_merged.core->edges[0]), std::move(common_edge_1)}};
      auto tensor_2 = Tensor<ScalarType, Symmetry, Name>{
            {use_qr_not_lq ? common_name_r : common_name_q, InternalName<Name>::QR_2},
            {std::move(common_edge_2), std::move(tensor_merged.core->edges[1])}};
>>>>>>> 1d22d3f3
      for (auto& [symmetries, block] : tensor_merged.core->blocks) {
         auto* data_1 = tensor_1.core->blocks.at(symmetries).data();
         auto* data_2 = tensor_2.core->blocks.at(symmetries).data();
         auto* data = block.data();
         const int m = tensor_1.core->edges[0].map.at(symmetries[0]);
         const int n = tensor_2.core->edges[1].map.at(symmetries[1]);
         const int k = m > n ? n : m;
         const int max = m > n ? m : n;
         if (m * n != 0) {
            calculate_qr<ScalarType>(m, n, k, max, data, data_1, data_2, use_qr_not_lq);
         }
      }
      // 参考svd中的情况
      // 应 1 nr, 然后再考虑是否在q和r中是否分别左有无符号的反转
      // tensor_1 == tensor_q -> q nr             -> nothing  // use_qr_not_lq
      // tensor_2 == tensor_q -> r nr (r nr q yr) -> q yr -> 2 yr
      if constexpr (is_fermi) {
         (use_qr_not_lq ? reversed_set_1 : reversed_set_2).insert(common_name_q);
      }
<<<<<<< HEAD
      auto new_tensor_1 = tensor_1.template edge_operator<Allocator>(
            pmr::map<Name, Name>{{InternalName<Name>::QR_2, use_qr_not_lq ? common_name_q : common_name_r}},
=======
      auto new_tensor_1 = tensor_1.edge_operator(
            {},
>>>>>>> 1d22d3f3
            pmr::map<Name, pmr::vector<std::tuple<Name, BoseEdge<Symmetry, true>>>>{{InternalName<Name>::QR_1, std::move(free_names_and_edges_1)}},
            reversed_set_1,
            {},
            result_name_1);
<<<<<<< HEAD
      auto new_tensor_2 = tensor_2.template edge_operator<Allocator>(
            pmr::map<Name, Name>{{InternalName<Name>::QR_1, use_qr_not_lq ? common_name_r : common_name_q}},
=======
      auto new_tensor_2 = tensor_2.edge_operator(
            {},
>>>>>>> 1d22d3f3
            pmr::map<Name, pmr::vector<std::tuple<Name, BoseEdge<Symmetry, true>>>>{{InternalName<Name>::QR_2, std::move(free_names_and_edges_2)}},
            reversed_set_2,
            {},
            result_name_2,
            false,
            std::array<pmr::set<Name>, 4>{{{}, use_qr_not_lq ? pmr::set<Name>{} : pmr::set<Name>{common_name_q}, {}, {}}});
      return {std::move(use_qr_not_lq ? new_tensor_1 : new_tensor_2), std::move(use_qr_not_lq ? new_tensor_2 : new_tensor_1)};
   }
} // namespace TAT
#endif<|MERGE_RESOLUTION|>--- conflicted
+++ resolved
@@ -404,19 +404,12 @@
          common_edge_1.map[sym[1]] = k;
          common_edge_2.map[sym[0]] = k;
       }
-<<<<<<< HEAD
       auto tensor_1 = Tensor<ScalarType, Symmetry, Name, Allocator>{
-            {InternalName<Name>::QR_1, InternalName<Name>::QR_2}, {std::move(tensor_merged.core->edges[0]), std::move(common_edge_1)}};
-      auto tensor_2 = Tensor<ScalarType, Symmetry, Name, Allocator>{
-            {InternalName<Name>::QR_1, InternalName<Name>::QR_2}, {std::move(common_edge_2), std::move(tensor_merged.core->edges[1])}};
-=======
-      auto tensor_1 = Tensor<ScalarType, Symmetry, Name>{
             {InternalName<Name>::QR_1, use_qr_not_lq ? common_name_q : common_name_r},
             {std::move(tensor_merged.core->edges[0]), std::move(common_edge_1)}};
-      auto tensor_2 = Tensor<ScalarType, Symmetry, Name>{
+      auto tensor_2 = Tensor<ScalarType, Symmetry, Name, Allocator>{
             {use_qr_not_lq ? common_name_r : common_name_q, InternalName<Name>::QR_2},
             {std::move(common_edge_2), std::move(tensor_merged.core->edges[1])}};
->>>>>>> 1d22d3f3
       for (auto& [symmetries, block] : tensor_merged.core->blocks) {
          auto* data_1 = tensor_1.core->blocks.at(symmetries).data();
          auto* data_2 = tensor_2.core->blocks.at(symmetries).data();
@@ -436,24 +429,14 @@
       if constexpr (is_fermi) {
          (use_qr_not_lq ? reversed_set_1 : reversed_set_2).insert(common_name_q);
       }
-<<<<<<< HEAD
       auto new_tensor_1 = tensor_1.template edge_operator<Allocator>(
-            pmr::map<Name, Name>{{InternalName<Name>::QR_2, use_qr_not_lq ? common_name_q : common_name_r}},
-=======
-      auto new_tensor_1 = tensor_1.edge_operator(
-            {},
->>>>>>> 1d22d3f3
+            {},
             pmr::map<Name, pmr::vector<std::tuple<Name, BoseEdge<Symmetry, true>>>>{{InternalName<Name>::QR_1, std::move(free_names_and_edges_1)}},
             reversed_set_1,
             {},
             result_name_1);
-<<<<<<< HEAD
       auto new_tensor_2 = tensor_2.template edge_operator<Allocator>(
-            pmr::map<Name, Name>{{InternalName<Name>::QR_1, use_qr_not_lq ? common_name_r : common_name_q}},
-=======
-      auto new_tensor_2 = tensor_2.edge_operator(
-            {},
->>>>>>> 1d22d3f3
+            {},
             pmr::map<Name, pmr::vector<std::tuple<Name, BoseEdge<Symmetry, true>>>>{{InternalName<Name>::QR_2, std::move(free_names_and_edges_2)}},
             reversed_set_2,
             {},
