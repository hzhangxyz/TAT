/**
 * \file trace.hpp
 *
 * Copyright (C) 2019-2021 Hao Zhang<zh970205@mail.ustc.edu.cn>
 *
 * This program is free software: you can redistribute it and/or modify
 * it under the terms of the GNU General Public License as published by
 * the Free Software Foundation, either version 3 of the License, or
 * any later version.
 *
 * This program is distributed in the hope that it will be useful,
 * but WITHOUT ANY WARRANTY; without even the implied warranty of
 * MERCHANTABILITY or FITNESS FOR A PARTICULAR PURPOSE.  See the
 * GNU General Public License for more details.
 *
 * You should have received a copy of the GNU General Public License
 * along with this program.  If not, see <https://www.gnu.org/licenses/>.
 */

#pragma once
#ifndef TAT_TRACE_HPP
#define TAT_TRACE_HPP

#include "tensor.hpp"

namespace TAT {
   // TODO 可以不转置直接trace掉, 但是写起来比较麻烦
   template<typename ScalarType, typename Symmetry, typename Name, template<typename> class Allocator>
   template<typename SetNameAndName>
   Tensor<ScalarType, Symmetry, Name, Allocator> Tensor<ScalarType, Symmetry, Name, Allocator>::trace(const SetNameAndName& trace_names) const {
      auto timer_guard = trace_guard();
      auto pmr_guard = scope_resource<>();
      constexpr bool is_fermi = is_fermi_symmetry_v<Symmetry>;
      auto rank = names.size();
      auto trace_rank = trace_names.size();
      auto free_rank = rank - 2 * trace_rank;
      // 应该转置为a_i = sum_j b_{jji}的形式, 这样局域性最好
      auto traced_names = pmr::set<Name>();
      auto trace_1_names = pmr::vector<Name>();
      auto trace_2_names = pmr::vector<Name>();
      trace_1_names.reserve(trace_rank);
      trace_2_names.reserve(trace_rank);
      // 转置时尽可能保证后面rank的不变
      auto valid_index = pmr::vector<bool>(rank, true);
      for (auto i = rank; i-- > 0;) {
         if (valid_index[i]) {
            const auto& name_to_find = names[i];
            const Name* name_correspond = nullptr;
            for (const auto& [name_1, name_2] : trace_names) {
               if (name_1 == name_to_find) {
                  name_correspond = &name_2;
                  break;
               }
               if (name_2 == name_to_find) {
                  name_correspond = &name_1;
                  break;
               }
            }
            if (name_correspond) {
               // found in trace_names
               // 对于费米子考虑方向, 应是一进一出才合法
               if constexpr (is_fermi) {
                  if (core->edges[i].arrow) {
                     trace_1_names.push_back(name_to_find);
                     trace_2_names.push_back(*name_correspond);
                  } else {
                     trace_1_names.push_back(*name_correspond);
                     trace_2_names.push_back(name_to_find);
                  }
               } else {
                  trace_1_names.push_back(*name_correspond);
                  trace_2_names.push_back(name_to_find);
                  // trace_1是放在前面的, 而name_correspond也确实在name_to_find前面
               }
               // 统计traced names
               traced_names.insert(name_to_find);
               traced_names.insert(*name_correspond);
               auto index_correspond = name_to_index.at(*name_correspond);
               valid_index[index_correspond] = false;
            }
         }
      }
      // 寻找自由脚
      auto result_names = pmr::vector<Name>();
      auto reverse_names = pmr::set<Name>();
      auto split_plan = pmr::vector<std::tuple<Name, BoseEdge<Symmetry>>>();
      result_names.reserve(free_rank);
      split_plan.reserve(free_rank);
      for (Rank i = 0; i < rank; i++) {
         const auto& name = names[i];
         if (auto found = traced_names.find(name); found == traced_names.end()) {
            const auto& this_edge = core->edges[i];
            result_names.push_back(name);
            split_plan.push_back({name, {this_edge.map}});
            if constexpr (is_fermi) {
               if (this_edge.arrow) {
                  reverse_names.insert(name);
               }
            }
         }
      }
      auto merged_tensor = edge_operator<pmr::polymorphic_allocator>(
            {},
            {},
            reverse_names,
            pmr::map<Name, pmr::vector<Name>>{
                  {InternalName<Name>::Trace_1, std::move(trace_1_names)},
                  {InternalName<Name>::Trace_2, std::move(trace_2_names)},
                  {InternalName<Name>::Trace_3, result_names}},
            pmr::vector<Name>{InternalName<Name>::Trace_1, InternalName<Name>::Trace_2, InternalName<Name>::Trace_3},
            false,
            std::array<pmr::set<Name>, 4>{{{}, {}, {}, {InternalName<Name>::Trace_1}}});
      // Trace_1和Trace_2一起merge, 而他们相连, 所以要有一个有效, Trace_3等一会会翻转回来, 所以没事
      auto traced_tensor = Tensor<ScalarType, Symmetry, Name, Allocator>({InternalName<Name>::Trace_3}, {merged_tensor.core->edges[2]}).zero();
      auto& destination_block = traced_tensor.core->blocks.begin()->second;
      // 应该只有一个边, 所以也只有一个block
      const Size line_size = destination_block.size();

<<<<<<< HEAD
      for (const auto& [symmetry_1, dimension] : merged_tensor.core->edges[0].map) {
         // 而source的形状应该是多个分块对角矩阵, 每个元素是一个向量, 我只需要把正对角的向量们求和
         auto symmetry_2 = -symmetry_1;
         auto source_block = merged_tensor.core->blocks.at({symmetry_1, symmetry_2, Symmetry()});
         auto dimension_plus_one = dimension + 1;
         for (Size i = 0; i < dimension; i++) {
            const ScalarType* __restrict source_data = source_block.data() + dimension_plus_one * i * line_size;
            ScalarType* __restrict destination_data = destination_block.data();
            for (Size j = 0; j < line_size; j++) {
               destination_data[j] += source_data[j];
            }
         }
      }
      auto result = traced_tensor.template edge_operator<Allocator>(
=======
      const auto const_line_size_variant = to_const<Size, 0, 1, 2, 3, 4, 5, 6, 7, 8, 9, 10, 11, 12, 13, 14, 15, 16>(line_size);
      std::visit(
            [&](const auto& const_line_size) {
               const auto line_size = const_line_size.value();
               for (const auto& [symmetry_1, dimension] : merged_tensor.core->edges[0].map) {
                  // 而source的形状应该是多个分块对角矩阵, 每个元素是一个向量, 我只需要把正对角的向量们求和
                  auto symmetry_2 = -symmetry_1;
                  auto source_block = merged_tensor.core->blocks.at({symmetry_1, symmetry_2, Symmetry()});
                  auto dimension_plus_one = dimension + 1;
                  for (Size i = 0; i < dimension; i++) {
                     const ScalarType* __restrict source_data = source_block.data() + dimension_plus_one * i * line_size;
                     ScalarType* __restrict destination_data = destination_block.data();
                     for (Size j = 0; j < line_size; j++) {
                        destination_data[j] += source_data[j];
                     }
                  }
               }
            },
            const_line_size_variant);

      auto result = traced_tensor.edge_operator(
>>>>>>> f72e7774
            {}, pmr::map<Name, decltype(split_plan)>{{InternalName<Name>::Trace_3, std::move(split_plan)}}, reverse_names, {}, result_names);
      return result;
   }
} // namespace TAT
#endif<|MERGE_RESOLUTION|>--- conflicted
+++ resolved
@@ -116,22 +116,6 @@
       // 应该只有一个边, 所以也只有一个block
       const Size line_size = destination_block.size();
 
-<<<<<<< HEAD
-      for (const auto& [symmetry_1, dimension] : merged_tensor.core->edges[0].map) {
-         // 而source的形状应该是多个分块对角矩阵, 每个元素是一个向量, 我只需要把正对角的向量们求和
-         auto symmetry_2 = -symmetry_1;
-         auto source_block = merged_tensor.core->blocks.at({symmetry_1, symmetry_2, Symmetry()});
-         auto dimension_plus_one = dimension + 1;
-         for (Size i = 0; i < dimension; i++) {
-            const ScalarType* __restrict source_data = source_block.data() + dimension_plus_one * i * line_size;
-            ScalarType* __restrict destination_data = destination_block.data();
-            for (Size j = 0; j < line_size; j++) {
-               destination_data[j] += source_data[j];
-            }
-         }
-      }
-      auto result = traced_tensor.template edge_operator<Allocator>(
-=======
       const auto const_line_size_variant = to_const<Size, 0, 1, 2, 3, 4, 5, 6, 7, 8, 9, 10, 11, 12, 13, 14, 15, 16>(line_size);
       std::visit(
             [&](const auto& const_line_size) {
@@ -152,8 +136,7 @@
             },
             const_line_size_variant);
 
-      auto result = traced_tensor.edge_operator(
->>>>>>> f72e7774
+      auto result = traced_tensor.template edge_operator<Allocator>(
             {}, pmr::map<Name, decltype(split_plan)>{{InternalName<Name>::Trace_3, std::move(split_plan)}}, reverse_names, {}, result_names);
       return result;
    }
