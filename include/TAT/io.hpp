--- conflicted
+++ resolved
@@ -454,15 +454,9 @@
       out << '}';
       return out;
    }
-<<<<<<< HEAD
    template<typename ScalarType, typename Symmetry, typename Name, template<typename> class Allocator>
    std::istream& operator>>(std::istream& in, Tensor<ScalarType, Symmetry, Name, Allocator>& tensor) {
-      ignore_util(in, ':');
-=======
-   template<typename ScalarType, typename Symmetry, typename Name>
-   std::istream& operator>>(std::istream& in, Tensor<ScalarType, Symmetry, Name>& tensor) {
       ignore_until(in, ':');
->>>>>>> d93c75b7
       in >> tensor.names;
       tensor.name_to_index = construct_name_to_index<std::map<Name, Rank>>(tensor.names);
       ignore_until(in, ':');
