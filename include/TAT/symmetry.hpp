--- conflicted
+++ resolved
@@ -99,7 +99,7 @@
       }
       template<size_t... Is>
       static self_class plus_symmetry(const self_class& symmetry_1, const self_class& symmetry_2, std::index_sequence<Is...>) {
-         self_class(plus_item(std::get<Is>(symmetry_1), std::get<Is>(symmetry_2))...);
+         return self_class(plus_item(std::get<Is>(symmetry_1), std::get<Is>(symmetry_2))...);
       }
       self_class operator+(const self_class& other_symmetry) const& {
          return plus_symmetry(*this, other_symmetry, index_sequence());
@@ -115,27 +115,20 @@
       }
       template<size_t... Is>
       static self_class minus_symmetry(const self_class& symmetry, std::index_sequence<Is...>) {
-         self_class(minus_item(std::get<Is>(symmetry))...);
+         return self_class(minus_item(std::get<Is>(symmetry))...);
       }
       self_class operator-() const& {
          return minus_symmetry(*this, index_sequence());
       }
 
-<<<<<<< HEAD
-   inline bool fermi_to_bool(Fermi number) {
-      return bool(number % 2);
-   }
-   inline bool fermi_to_bool(Parity number) {
-      return number;
-   }
-
-   /**
-    * 费米对称性的公有方法集
-    */
-   template<typename Derived>
-   struct fermi_symmetry : fermi_symmetry_base {
-=======
->>>>>>> d93c75b7
+      template<typename Number, typename = std::enable_if_t<std::is_integral_v<Number>>>
+      static bool fermi_to_bool(Number number) {
+         return bool(number % 2);
+      }
+      static bool fermi_to_bool(bool number) {
+         return number;
+      }
+
       /**
        * 给出翻转各边时产生的parity
        *
@@ -255,143 +248,10 @@
     * \tparam T 如果`T`是费米对称性类型, 则`value`为`true`
     * \see is_fermi_symmetry_v
     */
-<<<<<<< HEAD
-   struct FermiU1Symmetry : fermi_symmetry<FermiU1Symmetry> {
-      Fermi fermi;
-      U1 u1;
-
-      FermiU1Symmetry(const Fermi fermi = 0, const U1 u1 = 0) : fermi(fermi), u1(u1) {}
-
-      [[nodiscard]] auto information() const {
-         return std::tie(fermi, u1);
-      }
-   };
-#ifndef TAT_DOXYGEN_SHOULD_SKIP_THIS
-   inline FermiU1Symmetry operator+(const FermiU1Symmetry& symmetry_1, const FermiU1Symmetry& symmetry_2) {
-      return FermiU1Symmetry(symmetry_1.fermi + symmetry_2.fermi, symmetry_1.u1 + symmetry_2.u1);
-   }
-   inline FermiU1Symmetry& operator+=(FermiU1Symmetry& symmetry_1, const FermiU1Symmetry& symmetry_2) {
-      symmetry_1.fermi += symmetry_2.fermi;
-      symmetry_1.u1 += symmetry_2.u1;
-      return symmetry_1;
-   }
-   inline FermiU1Symmetry operator-(const FermiU1Symmetry& symmetry) {
-      return FermiU1Symmetry(-symmetry.fermi, -symmetry.u1);
-   }
-#endif
-
-   /**
-    * 费米奇偶的无对称性
-    */
-   struct ParitySymmetry : fermi_symmetry<ParitySymmetry> {
-      Parity fermi;
-
-      ParitySymmetry(const Parity fermi = false) : fermi(fermi) {}
-
-      [[nodiscard]] auto information() const {
-         return fermi;
-      }
-   };
-#ifndef TAT_DOXYGEN_SHOULD_SKIP_THIS
-   inline ParitySymmetry operator+(const ParitySymmetry& symmetry_1, const ParitySymmetry& symmetry_2) {
-      return ParitySymmetry(symmetry_1.fermi ^ symmetry_2.fermi);
-   }
-   inline ParitySymmetry& operator+=(ParitySymmetry& symmetry_1, const ParitySymmetry& symmetry_2) {
-      symmetry_1.fermi ^= symmetry_2.fermi;
-      return symmetry_1;
-   }
-   inline ParitySymmetry operator-(const ParitySymmetry& symmetry) {
-      return ParitySymmetry(symmetry.fermi);
-   }
-#endif
-
-   /**
-    * 费米奇偶的Z2对称性
-    */
-   struct ParityZ2Symmetry : fermi_symmetry<ParityZ2Symmetry> {
-      Parity fermi;
-      Z2 z2;
-
-      ParityZ2Symmetry(const Parity fermi = false, const Z2 z2 = false) : fermi(fermi), z2(z2) {}
-
-      [[nodiscard]] auto information() const {
-         return std::tie(fermi, z2);
-      }
-   };
-#ifndef TAT_DOXYGEN_SHOULD_SKIP_THIS
-   inline ParityZ2Symmetry operator+(const ParityZ2Symmetry& symmetry_1, const ParityZ2Symmetry& symmetry_2) {
-      return ParityZ2Symmetry(symmetry_1.fermi ^ symmetry_2.fermi, symmetry_1.z2 ^ symmetry_2.z2);
-   }
-   inline ParityZ2Symmetry& operator+=(ParityZ2Symmetry& symmetry_1, const ParityZ2Symmetry& symmetry_2) {
-      symmetry_1.fermi ^= symmetry_2.fermi;
-      symmetry_1.z2 ^= symmetry_2.z2;
-      return symmetry_1;
-   }
-   inline ParityZ2Symmetry operator-(const ParityZ2Symmetry& symmetry) {
-      return ParityZ2Symmetry(symmetry.fermi, symmetry.z2);
-   }
-#endif
-
-   /**
-    * 费米奇偶的U1对称性
-    */
-   struct ParityU1Symmetry : fermi_symmetry<ParityU1Symmetry> {
-      Parity fermi;
-      U1 u1;
-
-      ParityU1Symmetry(const Parity fermi = false, const U1 u1 = 0) : fermi(fermi), u1(u1) {}
-
-      [[nodiscard]] auto information() const {
-         return std::tie(fermi, u1);
-      }
-   };
-#ifndef TAT_DOXYGEN_SHOULD_SKIP_THIS
-   inline ParityU1Symmetry operator+(const ParityU1Symmetry& symmetry_1, const ParityU1Symmetry& symmetry_2) {
-      return ParityU1Symmetry(symmetry_1.fermi ^ symmetry_2.fermi, symmetry_1.u1 + symmetry_2.u1);
-   }
-   inline ParityU1Symmetry& operator+=(ParityU1Symmetry& symmetry_1, const ParityU1Symmetry& symmetry_2) {
-      symmetry_1.fermi ^= symmetry_2.fermi;
-      symmetry_1.u1 += symmetry_2.u1;
-      return symmetry_1;
-   }
-   inline ParityU1Symmetry operator-(const ParityU1Symmetry& symmetry) {
-      return ParityU1Symmetry(symmetry.fermi, -symmetry.u1);
-   }
-#endif
-
-   // TODO 此处将可被c++20的operator<=>替换
-   // 生成每个对称性的对称性的比较运算符重载
-#ifndef TAT_DOXYGEN_SHOULD_SKIP_THIS
-#define TAT_DEFINE_SINGLE_SYMMETRY_OPERATOR(SYM, OP, EXP)         \
-   inline bool OP(const SYM& symmetry_1, const SYM& symmetry_2) { \
-      return EXP;                                                 \
-   }
-#define TAT_DEFINE_SYMMETRY_ALL_OPERATOR(SYM)                                                                 \
-   TAT_DEFINE_SINGLE_SYMMETRY_OPERATOR(SYM, operator==, symmetry_1.information() == symmetry_2.information()) \
-   TAT_DEFINE_SINGLE_SYMMETRY_OPERATOR(SYM, operator!=, symmetry_1.information() != symmetry_2.information()) \
-   TAT_DEFINE_SINGLE_SYMMETRY_OPERATOR(SYM, operator>=, symmetry_1.information() >= symmetry_2.information()) \
-   TAT_DEFINE_SINGLE_SYMMETRY_OPERATOR(SYM, operator<=, symmetry_1.information() <= symmetry_2.information()) \
-   TAT_DEFINE_SINGLE_SYMMETRY_OPERATOR(SYM, operator>, symmetry_1.information() > symmetry_2.information())   \
-   TAT_DEFINE_SINGLE_SYMMETRY_OPERATOR(SYM, operator<, symmetry_1.information() < symmetry_2.information())
-
-   TAT_DEFINE_SYMMETRY_ALL_OPERATOR(NoSymmetry)
-   TAT_DEFINE_SYMMETRY_ALL_OPERATOR(Z2Symmetry)
-   TAT_DEFINE_SYMMETRY_ALL_OPERATOR(U1Symmetry)
-   TAT_DEFINE_SYMMETRY_ALL_OPERATOR(FermiSymmetry)
-   TAT_DEFINE_SYMMETRY_ALL_OPERATOR(FermiZ2Symmetry)
-   TAT_DEFINE_SYMMETRY_ALL_OPERATOR(FermiU1Symmetry)
-   TAT_DEFINE_SYMMETRY_ALL_OPERATOR(ParitySymmetry)
-   TAT_DEFINE_SYMMETRY_ALL_OPERATOR(ParityZ2Symmetry)
-   TAT_DEFINE_SYMMETRY_ALL_OPERATOR(ParityU1Symmetry)
-#undef TAT_DEFINE_SYMMETRY_ALL_OPERATOR
-#undef TAT_DEFINE_SINGLE_SYMMETRY_OPERATOR
-#endif
-=======
    template<typename T>
    struct is_fermi_symmetry : std::bool_constant<T::is_fermi_symmetry> {};
    template<typename T>
    constexpr bool is_fermi_symmetry_v = is_fermi_symmetry<T>::value;
->>>>>>> d93c75b7
    /**@}*/
 } // namespace TAT
 #endif