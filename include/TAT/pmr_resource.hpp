--- conflicted
+++ resolved
@@ -61,16 +61,9 @@
    };
 
    struct scope_resource_adapter {
-<<<<<<< HEAD
-      buffer_type& buffer;
       pmr::monotonic_buffer_resource resource;
       pmr::memory_resource* upstream;
-      scope_resource_adapter(buffer_type& buff) : buffer(buff), resource(buffer, sizeof(buffer)), upstream(pmr::set_default_resource(&resource)) {}
-=======
-      std::pmr::monotonic_buffer_resource resource;
-      std::pmr::memory_resource* upstream;
-      scope_resource_adapter(void* buffer, std::size_t size) : resource(buffer, size), upstream(std::pmr::set_default_resource(&resource)) {}
->>>>>>> c4e0dace
+      scope_resource_adapter(void* buffer, std::size_t size) : resource(buffer, size), upstream(pmr::set_default_resource(&resource)) {}
       ~scope_resource_adapter() {
          pmr::set_default_resource(upstream);
       }
