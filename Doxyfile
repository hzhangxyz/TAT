--- conflicted
+++ resolved
@@ -5,11 +5,7 @@
 #---------------------------------------------------------------------------
 DOXYFILE_ENCODING      = UTF-8
 PROJECT_NAME           = "TAT"
-<<<<<<< HEAD
-PROJECT_NUMBER         = "0.1.2"
-=======
 PROJECT_NUMBER         = "0.1.3"
->>>>>>> 48da5f88
 PROJECT_BRIEF          = "TAT is A Tensor library"
 PROJECT_LOGO           =
 OUTPUT_DIRECTORY       =
